--- conflicted
+++ resolved
@@ -24,12 +24,8 @@
     id 'javascript-base'
     // TODO: Apply asciidoctor in documentation plugin instead.
     id 'org.asciidoctor.convert'
-<<<<<<< HEAD
     id 'gradlebuild.documentation'
-    id 'org.gradle.samples' version "0.15.23"
-=======
     id 'org.gradle.samples' version "0.15.24"
->>>>>>> 624f69dc
 }
 
 repositories {
