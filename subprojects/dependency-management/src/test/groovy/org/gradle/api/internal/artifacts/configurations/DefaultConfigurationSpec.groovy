/*
 * Copyright 2011 the original author or authors.
 *
 * Licensed under the Apache License, Version 2.0 (the "License");
 * you may not use this file except in compliance with the License.
 * You may obtain a copy of the License at
 *
 *      http://www.apache.org/licenses/LICENSE-2.0
 *
 * Unless required by applicable law or agreed to in writing, software
 * distributed under the License is distributed on an "AS IS" BASIS,
 * WITHOUT WARRANTIES OR CONDITIONS OF ANY KIND, either express or implied.
 * See the License for the specific language governing permissions and
 * limitations under the License.
 */
package org.gradle.api.internal.artifacts.configurations

import org.gradle.api.Action
import org.gradle.api.GradleException
import org.gradle.api.InvalidUserDataException
import org.gradle.api.Named
import org.gradle.api.Project
import org.gradle.api.Task
import org.gradle.api.artifacts.ConfigurablePublishArtifact
import org.gradle.api.artifacts.Configuration
import org.gradle.api.artifacts.ConfigurationContainer
import org.gradle.api.artifacts.Dependency
import org.gradle.api.artifacts.DependencyResolutionListener
import org.gradle.api.artifacts.ExcludeRule
import org.gradle.api.artifacts.ProjectDependency
import org.gradle.api.artifacts.PublishArtifact
import org.gradle.api.artifacts.ResolvableDependencies
import org.gradle.api.artifacts.ResolveException
import org.gradle.api.artifacts.ResolvedConfiguration
import org.gradle.api.artifacts.SelfResolvingDependency
import org.gradle.api.artifacts.result.ResolutionResult
import org.gradle.api.artifacts.result.ResolvedComponentResult
import org.gradle.api.attributes.Attribute
import org.gradle.api.internal.DocumentationRegistry
import org.gradle.api.internal.DomainObjectContext
import org.gradle.api.internal.artifacts.ConfigurationResolver
import org.gradle.api.internal.artifacts.DefaultExcludeRule
import org.gradle.api.internal.artifacts.DefaultResolverResults
import org.gradle.api.internal.artifacts.ImmutableModuleIdentifierFactory
import org.gradle.api.internal.artifacts.ResolverResults
import org.gradle.api.internal.artifacts.dependencies.DefaultExternalModuleDependency
import org.gradle.api.internal.artifacts.dsl.dependencies.ProjectFinder
import org.gradle.api.internal.artifacts.ivyservice.DefaultLenientConfiguration
import org.gradle.api.internal.artifacts.ivyservice.moduleconverter.RootComponentMetadataBuilder
import org.gradle.api.internal.artifacts.ivyservice.resolveengine.artifact.ArtifactVisitor
import org.gradle.api.internal.artifacts.ivyservice.resolveengine.artifact.SelectedArtifactSet
import org.gradle.api.internal.artifacts.ivyservice.resolveengine.artifact.VisitedArtifactSet
import org.gradle.api.internal.artifacts.ivyservice.resolveengine.projectresult.ResolvedLocalComponentsResult
import org.gradle.api.internal.artifacts.publish.DefaultPublishArtifact
import org.gradle.api.internal.file.TestFiles
import org.gradle.api.internal.project.ProjectState
import org.gradle.api.internal.project.ProjectStateRegistry
import org.gradle.api.internal.tasks.TaskDependencyResolveContext
import org.gradle.api.specs.Spec
import org.gradle.api.tasks.TaskDependency
import org.gradle.initialization.ProjectAccessListener
import org.gradle.internal.Factories
import org.gradle.internal.event.ListenerBroadcast
import org.gradle.internal.event.ListenerManager
import org.gradle.internal.operations.TestBuildOperationExecutor
import org.gradle.internal.reflect.DirectInstantiator
import org.gradle.internal.reflect.Instantiator
import org.gradle.internal.typeconversion.NotationParser
import org.gradle.internal.typeconversion.NotationParserBuilder
import org.gradle.util.AttributeTestUtil
import org.gradle.util.Path
import spock.lang.Issue
import spock.lang.Specification
import spock.lang.Unroll

import static org.gradle.api.artifacts.Configuration.State.RESOLVED
import static org.gradle.api.artifacts.Configuration.State.RESOLVED_WITH_FAILURES
import static org.gradle.api.artifacts.Configuration.State.UNRESOLVED
import static org.hamcrest.Matchers.equalTo
import static org.junit.Assert.assertThat

class DefaultConfigurationSpec extends Specification {
    Instantiator instantiator = DirectInstantiator.INSTANCE

    def configurationsProvider = Mock(ConfigurationsProvider)
    def resolver = Mock(ConfigurationResolver)
    def listenerManager = Mock(ListenerManager)
    def metaDataProvider = Mock(DependencyMetaDataProvider)
    def resolutionStrategy = Mock(ResolutionStrategyInternal)
    def projectAccessListener = Mock(ProjectAccessListener)
    def projectFinder = Mock(ProjectFinder)
    def immutableAttributesFactory = AttributeTestUtil.attributesFactory()
    def moduleIdentifierFactory = Mock(ImmutableModuleIdentifierFactory)
    def rootComponentMetadataBuilder = Mock(RootComponentMetadataBuilder)
    def projectStateRegistry = Mock(ProjectStateRegistry)
    def projectState = Mock(ProjectState)
    def safeLock = Mock(ProjectStateRegistry.SafeExclusiveLock)

    def setup() {
        _ * listenerManager.createAnonymousBroadcaster(DependencyResolutionListener) >> { new ListenerBroadcast<DependencyResolutionListener>(DependencyResolutionListener) }
        _ * resolver.getRepositories() >> []
        _ * projectStateRegistry.stateFor(_) >> projectState
        _ * projectStateRegistry.newExclusiveOperationLock() >> safeLock
        _ * safeLock.withLock(_) >> { args -> args[0].run() }
        _ * projectState.withMutableState(_) >> { args -> args[0].create() }
    }

    void defaultValues() {
        when:
        def configuration = conf("name", "project")

        then:
        configuration.name == "name"
        configuration.visible
        configuration.extendsFrom.empty
        configuration.transitive
        configuration.description == null
        configuration.state == UNRESOLVED
        configuration.displayName == "configuration ':project:name'"
        configuration.uploadTaskName == "uploadName"
        configuration.attributes.isEmpty()
        configuration.canBeResolved
        configuration.canBeConsumed
    }

    def hasUsefulDisplayName() {
        when:
        def configuration = conf("name", "project", "build")

        then:
        configuration.displayName == "configuration ':build:project:name'"
        configuration.toString() == "configuration ':build:project:name'"
        configuration.incoming.toString() == "dependencies ':build:project:name'"
    }

    def "set description, visibility and transitivity"() {
        given:
        def configuration = conf()

        when:
        configuration.setDescription("description")
        configuration.setVisible(false)
        configuration.setTransitive(false)

        then:
        configuration.description == "description"
        !configuration.visible
        !configuration.transitive
    }

    def excludes() {
        def excludeArgs1 = [group: "aGroup"]
        def excludeArgs2 = [module: "aModule"]
        def configuration = conf()
        def rule = new DefaultExcludeRule("groupValue", null)

        when:
        configuration.exclude(excludeArgs1)
        configuration.exclude(excludeArgs2);

        then:
        configuration.excludeRules == [new DefaultExcludeRule("aGroup", null), new DefaultExcludeRule(null, "aModule")] as Set

        when:
        configuration.setExcludeRules([rule] as Set)

        then:
        configuration.excludeRules == [rule] as Set
    }

    def "can extend multiple configurations"() {
        def configuration = conf()
        def configuration1 = conf("otherConf1")
        def configuration2 = conf("otherConf2")

        when:
        configuration.extendsFrom(configuration1)

        then:
        configuration.extendsFrom == [configuration1] as Set

        when:
        configuration.extendsFrom(configuration2);

        then:
        configuration.extendsFrom == [configuration1, configuration2] as Set

        when:
        def configuration3 = conf("replacedConf")
        configuration.setExtendsFrom([configuration3])

        then:
        configuration.extendsFrom == [configuration3] as Set
    }

    def "extended configurations are not duplicated"() {
        def configuration = conf()
        def configuration1 = conf("other")

        when:
        configuration.extendsFrom(configuration1, configuration1)

        then:
        configuration.extendsFrom == [configuration1] as Set
    }

    def "reports direct cycle in configurations"() {
        def configuration = conf()
        def otherConf = conf("other")
        configuration.extendsFrom(otherConf)

        when:
        otherConf.extendsFrom(configuration)

        then:
        thrown InvalidUserDataException
    }

    def "reports indirect cycle in extended configurations"() {
        def configuration = conf()
        def conf1 = conf("other")
        def conf2 = conf("other2")

        when:
        configuration.extendsFrom(conf1)
        conf1.extendsFrom(conf2)
        conf2.extendsFrom(configuration)

        then:
        thrown InvalidUserDataException
    }

    def "reports cycle introduced by setExtends"() {
        def configuration = conf()
        def otherConf = conf("other")
        configuration.extendsFrom(otherConf)

        when:
        otherConf.setExtendsFrom([configuration])

        then:
        thrown InvalidUserDataException
    }

    def "creates hierarchy"() {
        def root1 = conf("root1")
        def middle1 = conf("middle1").extendsFrom(root1)
        def root2 = conf("root2")
        def middle2 = conf("middle2").extendsFrom(root2)
        def leaf = conf("leaf1").extendsFrom(middle1, middle2)

        when:
        def hierarchy = leaf.hierarchy

        then:
        hierarchy.size() == 5
        hierarchy.iterator().next() == leaf
        assertBothExistsAndOneIsBeforeOther(hierarchy, middle1, root1);
        assertBothExistsAndOneIsBeforeOther(hierarchy, middle2, root2);
    }

    private static void assertBothExistsAndOneIsBeforeOther(Set<Configuration> hierarchy, Configuration beforeConf, Configuration afterConf) {
        assert hierarchy.contains(beforeConf)
        assert hierarchy.contains(afterConf)

        boolean foundBeforeConf = false;
        for (Configuration configuration : hierarchy) {
            if (configuration.equals(beforeConf)) {
                foundBeforeConf = true;
            }
            if (configuration.equals(afterConf)) {
                assertThat(foundBeforeConf, equalTo(true));
            }
        }
    }

    def "get dependencies"() {
        def configuration = conf()
        def dependency = Mock(Dependency)
        def projectDependency = Mock(ProjectDependency.class);

        when:
        configuration.dependencies.add(dependency)
        configuration.dependencies.add(projectDependency)

        then:
        configuration.dependencies as Set == [dependency, projectDependency] as Set
        configuration.dependencies.withType(ProjectDependency) as Set == [projectDependency] as Set
        configuration.dependencies.withType(SelfResolvingDependency) as Set == [projectDependency] as Set
    }

    def "get all dependencies"() {
        def parentConf = conf("parent")
        def configuration = conf().extendsFrom(parentConf)
        def dependency = Mock(Dependency)
        def projectDependency = Mock(ProjectDependency.class);

        when:
        parentConf.dependencies.add(dependency)
        configuration.dependencies.add(projectDependency)

        then:
        configuration.dependencies as Set == [projectDependency] as Set
        configuration.allDependencies as Set == [dependency, projectDependency] as Set
    }

    def "resolves files"() {
        def configuration = conf()
        def fileSet = [new File("somePath")] as Set

        given:
        expectResolved(fileSet);

        when:
        def resolved = configuration.resolve()

        then:
        resolved == fileSet
        configuration.state == RESOLVED
    }

    def "get as path throws failure resolving"() {
        def configuration = conf()
        def failure = new RuntimeException()

        given:
        expectResolved(failure)

        when:
        configuration.getResolvedConfiguration()

        then:
        configuration.getState() == RESOLVED_WITH_FAILURES

        when:
        configuration.resolve()

        then:
        def t = thrown(DefaultLenientConfiguration.ArtifactResolveException)
        t.cause == failure
    }

    def "build dependencies are resolved lazily"() {
        given:
        def configuration = conf()

        when:
        configuration.getBuildDependencies()

        then:
        0 * _._
    }

    def "state indicates failure resolving graph"() {
        given:
        def configuration = conf()
        def failure = new ResolveException("bad", new RuntimeException())

        and:
        _ * resolver.resolveGraph(_, _) >> { ConfigurationInternal config, DefaultResolverResults resolverResults ->
            resolverResults.failed(failure)
        }
        _ * resolutionStrategy.resolveGraphToDetermineTaskDependencies() >> true

        when:
        configuration.getBuildDependencies().getDependencies(null)

        then:
        def t = thrown(GradleException)
        t.cause == failure
        configuration.getState() == RESOLVED_WITH_FAILURES
    }

    def fileCollectionWithDependencies() {
        def dependency1 = dependency("group1", "name", "version");
        def dependency2 = dependency("group2", "name", "version");
        def configuration = conf()

        when:
        def fileCollection = configuration.fileCollection(dependency1)

        then:
        fileCollection.getDependencySpec().isSatisfiedBy(dependency1)
        !fileCollection.getDependencySpec().isSatisfiedBy(dependency2)
    }

    def fileCollectionWithSpec() {
        def configuration = conf()
        Spec<Dependency> spec = Mock(Spec)

        when:
        def fileCollection = configuration.fileCollection(spec)

        then:
        fileCollection.getDependencySpec() == spec
    }

    def fileCollectionWithClosureSpec() {
        def closure = { dep -> dep.group == 'group1' }
        def configuration = conf()

        when:
        def fileCollection = configuration.fileCollection(closure)

        then:
        fileCollection.getDependencySpec().isSatisfiedBy(dependency("group1", "name", "version"))
        !fileCollection.getDependencySpec().isSatisfiedBy(dependency("group2", "name", "version"))
    }

    def filesWithDependencies() {
        def configuration = conf()
        def fileSet = [new File("somePath")] as Set

        when:
        prepareForFilesBySpec(fileSet)

        then:
        configuration.files(Mock(Dependency)) == fileSet
        configuration.state == RESOLVED
    }

    def filesWithSpec() {
        def configuration = conf()
        def fileSet = [new File("somePath")] as Set

        when:
        prepareForFilesBySpec(fileSet)

        then:
        configuration.files(Mock(Spec)) == fileSet
        configuration.state == RESOLVED
    }

    def filesWithClosureSpec() {
        def configuration = conf()
        def closure = { dep -> dep.group == 'group1' }
        def fileSet = [new File("somePath")] as Set

        when:
        prepareForFilesBySpec(fileSet);

        then:
        configuration.files(closure) == fileSet
        configuration.state == RESOLVED
    }

    def "multiple resolves use cached result"() {
        def configuration = conf()

        given:
        expectResolved([] as Set)

        when:
        def r = configuration.getResolvedConfiguration()

        then:
        configuration.getResolvedConfiguration() == r
        configuration.state == RESOLVED
    }

    private prepareForFilesBySpec(Set<File> fileSet) {
        expectResolved(fileSet)
    }

    private void expectResolved(Set<File> files) {
        def resolutionResults = stubResolutionResults()
        def localComponentsResult = Stub(ResolvedLocalComponentsResult)
        def visitedArtifactSet = Stub(VisitedArtifactSet)

        _ * visitedArtifactSet.select(_, _, _, _) >> Stub(SelectedArtifactSet) {
            visitArtifacts(_, _) >> { ArtifactVisitor visitor, boolean l -> files.each { visitor.visitFile(null, null, null, it) } }
        }

        _ * localComponentsResult.resolvedProjectConfigurations >> Collections.emptySet()
        _ * resolver.resolveGraph(_, _) >> { ConfigurationInternal config, DefaultResolverResults resolverResults ->
            resolverResults.graphResolved(resolutionResults, localComponentsResult, visitedArtifactSet)
            resolverResults.artifactsResolved(Stub(ResolvedConfiguration), visitedArtifactSet)
        }
        _ * resolver.getRepositories() >> []
    }

    private ResolutionResult stubResolutionResults() {
        def resolutionResults
        resolutionResults = Stub(ResolutionResult) {
            hashCode() >> 123
            equals(_) >> {
                it[0].is(resolutionResults)
            }
            getRoot() >> Stub(ResolvedComponentResult)
        }
        resolutionResults
    }

    private void expectResolved(Throwable failure) {
        def resolutionResults = Stub(ResolutionResult)
        def localComponentsResult = Stub(ResolvedLocalComponentsResult)
        def visitedArtifactSet = Stub(VisitedArtifactSet)
        def resolvedConfiguration = Stub(ResolvedConfiguration)

        _ * visitedArtifactSet.select(_, _, _, _) >> Stub(SelectedArtifactSet) {
            visitArtifacts(_, _) >> { ArtifactVisitor v, boolean l -> v.visitFailure(failure) }
        }
        _ * resolvedConfiguration.hasError() >> true

        _ * localComponentsResult.resolvedProjectConfigurations >> Collections.emptySet()
        _ * resolver.resolveGraph(_, _) >> { ConfigurationInternal config, DefaultResolverResults resolverResults ->
            resolverResults.graphResolved(resolutionResults, localComponentsResult, visitedArtifactSet)
            resolverResults.artifactsResolved(resolvedConfiguration, visitedArtifactSet)
        }
    }

    def "artifacts have correct build dependencies"() {
        def configuration = conf()
        def artifactTask2 = Mock(Task)
        def artifactTask1 = Mock(Task)

        given:
        def otherConfiguration = conf("otherConf")

        def artifact1 = artifact("name1")
        artifact1.builtBy(artifactTask1)

        def artifact2 = artifact("name2")
        artifact2.builtBy(artifactTask2)

        when:
        configuration.artifacts.add(artifact1)
        otherConfiguration.artifacts.add(artifact2)
        configuration.extendsFrom(otherConfiguration)

        then:
        configuration.allArtifacts.files.files == [artifact1.file, artifact2.file] as Set
        configuration.allArtifacts.files.buildDependencies == configuration.allArtifacts.buildDependencies
        configuration.allArtifacts.buildDependencies.getDependencies(Mock(Task)) == [artifactTask1, artifactTask2] as Set
    }

    def "can declare outgoing artifacts for configuration"() {
        def configuration = conf()
        def artifact1 = artifact("name1")

        when:
        configuration.outgoing.artifact(Stub(ConfigurablePublishArtifact))

        then:
        configuration.outgoing.artifacts.size() == 1
        configuration.artifacts.size() == 1

        when:
        configuration.artifacts.add(artifact1)

        then:
        configuration.outgoing.artifacts.size() == 2
        configuration.artifacts.size() == 2
    }

    def "build dependencies are calculated from the artifacts visited during graph resolution"() {
        def configuration = conf()
        def targetTask = Mock(Task)
        def task1 = Mock(Task)
        def task2 = Mock(Task)
        def requiredTasks = [task1, task2] as Set
        def artifactTaskDependencies = Mock(TaskDependency)
        def visitedArtifactSet = Mock(VisitedArtifactSet)
        def selectedArtifactSet = Mock(SelectedArtifactSet)

        given:
        _ * visitedArtifactSet.select(_, _, _, _) >> selectedArtifactSet
        _ * selectedArtifactSet.visitDependencies(_) >> { TaskDependencyResolveContext visitor -> visitor.add(artifactTaskDependencies) }
        _ * artifactTaskDependencies.getDependencies(_) >> requiredTasks

        and:
        _ * resolver.resolveBuildDependencies(_, _) >> { ConfigurationInternal config, DefaultResolverResults resolverResults ->
            resolverResults.graphResolved(visitedArtifactSet)
        }

        expect:
        configuration.buildDependencies.getDependencies(targetTask) == requiredTasks
        configuration.incoming.dependencies.buildDependencies.getDependencies(targetTask) == requiredTasks
        configuration.incoming.files.buildDependencies.getDependencies(targetTask) == requiredTasks
    }

    def "task dependency from project dependency without common configuration"() {
        // This test exists because a NullPointerException was thrown by getTaskDependencyFromProjectDependency()
        // if the rootProject defined a task as the same name as a subproject task, but did not define the same configuration.

        def configuration = conf()

        def mainTask = Mock(Task)
        def rootProject = Mock(Project)
        def taskProject = Mock(Project)
        mainTask.project >> taskProject
        taskProject.rootProject >> rootProject

        def otherTask = Mock(Task)
        def otherTaskSet = [otherTask] as Set
        def dependentProject = Mock(Project)
        otherTask.project >> dependentProject

        when:
        def td = configuration.getTaskDependencyFromProjectDependency(false, "testit")

        and:
        rootProject.getTasksByName("testit", true) >> otherTaskSet

        and:
        def configurationContainer = Mock(ConfigurationContainer)
        1 * dependentProject.configurations >> configurationContainer
        1 * configurationContainer.findByName(configuration.name) >> null

        then:
        td.getDependencies(mainTask) == [] as Set
    }

    def "all artifacts collection has immediate artifacts"() {
        given:
        def c = conf()

        when:
        c.artifacts << artifact()
        c.artifacts << artifact()

        then:
        c.allArtifacts.size() == 2
    }

    def "all artifacts collection has inherited artifacts"() {
        given:
        def master = conf()

        def masterParent1 = conf()
        def masterParent2 = conf()
        master.extendsFrom masterParent1, masterParent2

        def masterParent1Parent1 = conf()
        def masterParent1Parent2 = conf()
        masterParent1.extendsFrom masterParent1Parent1, masterParent1Parent2

        def masterParent2Parent1 = conf()
        def masterParent2Parent2 = conf()
        masterParent2.extendsFrom masterParent2Parent1, masterParent2Parent2

        def allArtifacts = master.allArtifacts

        def added = []
        allArtifacts.whenObjectAdded { added << it.name }
        def removed = []
        allArtifacts.whenObjectRemoved { removed << it.name }

        expect:
        allArtifacts.empty

        when:
        masterParent1.artifacts << artifact("p1-1")
        masterParent1Parent1.artifacts << artifact("p1p1-1")
        masterParent1Parent2.artifacts << artifact("p1p2-1")
        masterParent2.artifacts << artifact("p2-1")
        masterParent2Parent1.artifacts << artifact("p2p1-1")
        masterParent2Parent2.artifacts << artifact("p2p2-1")

        then:
        allArtifacts.size() == 6
        added == ["p1-1", "p1p1-1", "p1p2-1", "p2-1", "p2p1-1", "p2p2-1"]

        when:
        masterParent2Parent2.artifacts.remove masterParent2Parent2.artifacts.toList().first()

        then:
        allArtifacts.size() == 5
        removed == ["p2p2-1"]

        when:
        removed.clear()
        masterParent1.extendsFrom = []

        then:
        allArtifacts.size() == 3
        removed == ["p1p1-1", "p1p2-1"]
    }

    def "artifactAdded action is fired"() {
        def configuration = conf()
        def addedAction = Mock(Action)
        def removedAction = Mock(Action)

        def addedArtifact = artifact()

        given:
        configuration.artifacts.whenObjectAdded(addedAction)
        configuration.artifacts.whenObjectRemoved(removedAction)

        when:
        configuration.artifacts.add(addedArtifact)

        then:
        1 * addedAction.execute(addedArtifact)
        0 * removedAction._

        and:
        configuration.artifacts.size() == 1

        when:
        def unknownArtifact = artifact("other")
        configuration.artifacts.remove(unknownArtifact)

        then:
        0 * _._
        configuration.artifacts.size() == 1

        when:
        configuration.artifacts.removeAll(addedArtifact)

        then:
        1 * removedAction.execute(addedArtifact)
        0 * addedAction._

        and:
        configuration.artifacts.empty
    }

    def "can copy"() {
        def configuration = prepareConfigurationForCopyTest()

        def resolutionStrategyCopy = Mock(ResolutionStrategyInternal)

        when:
        1 * resolutionStrategy.copy() >> resolutionStrategyCopy

        and:
        def copiedConfiguration = configuration.copy()

        then:
        checkCopiedConfiguration(configuration, copiedConfiguration, resolutionStrategyCopy)
        assert copiedConfiguration.dependencies == configuration.dependencies
        assert copiedConfiguration.extendsFrom.empty
    }

    @Unroll
    void "copies configuration role"() {
        def configuration = prepareConfigurationForCopyTest()
        def resolutionStrategyCopy = Mock(ResolutionStrategyInternal)
        1 * resolutionStrategy.copy() >> resolutionStrategyCopy

        when:
        configuration.canBeResolved = resolveAllowed
        configuration.canBeConsumed = consumeAllowed
        def copy = configuration.copy()


        then:
        copy.canBeResolved == configuration.canBeResolved
        copy.canBeConsumed == configuration.canBeConsumed

        where:
        resolveAllowed | consumeAllowed
        false          | false
        true           | false
        false          | true
        true           | true
    }

    def "can copy with spec"() {
        def configuration = prepareConfigurationForCopyTest()
        def resolutionStrategyCopy = Mock(ResolutionStrategyInternal)
        configuration.getDependencies().add(dependency("group3", "name3", "version3"));

        when:
        1 * resolutionStrategy.copy() >> resolutionStrategyCopy

        and:
        def copiedConfiguration = configuration.copy(new Spec<Dependency>() {
            public boolean isSatisfiedBy(Dependency element) {
                return !element.getGroup().equals("group3");
            }
        })

        then:
        checkCopiedConfiguration(configuration, copiedConfiguration, resolutionStrategyCopy)
        assert copiedConfiguration.dependencies.collect({ it.group }) == ["group1", "group2"]
    }

    def "can copy recursive"() {
        def resolutionStrategyCopy = Mock(ResolutionStrategyInternal)
        def configuration = prepareConfigurationForCopyTest()


        when:
        1 * resolutionStrategy.copy() >> resolutionStrategyCopy

        and:
        def copiedConfiguration = configuration.copyRecursive()

        then:
        checkCopiedConfiguration(configuration, copiedConfiguration, resolutionStrategyCopy)
        assert copiedConfiguration.dependencies == configuration.allDependencies
        assert copiedConfiguration.extendsFrom.empty
    }

    @Issue("gradle/gradle#1567")
    def "Calls resolve actions and closures from original configuration when copied configuration is resolved"() {
        Action<ResolvableDependencies> beforeResolveAction = Mock()
        Action<ResolvableDependencies> afterResolveAction = Mock()
        def config = conf("conf")
        def beforeResolveCalled = false
        def afterResolveCalled = false

        given:
        config.incoming.beforeResolve(beforeResolveAction)
        config.incoming.afterResolve(afterResolveAction)
        config.incoming.beforeResolve {
            beforeResolveCalled = true
        }
        config.incoming.afterResolve {
            afterResolveCalled = true
        }
        def copy = config.copy()

        when:
        copy.resolvedConfiguration

        then:
        interaction { resolveConfig(copy) }
        1 * beforeResolveAction.execute(copy.incoming)
        1 * afterResolveAction.execute(copy.incoming)
        beforeResolveCalled
        afterResolveCalled
    }

    @Issue("gradle/gradle#1567")
    def "A copy of a configuration that has no resolution listeners also has no resolution listeners"() {
        given:
        def config = conf("conf")

        expect:
        config.dependencyResolutionListeners.isEmpty()

        when:
        def copy = config.copy()

        then:
        copy.dependencyResolutionListeners.isEmpty()
    }

    private prepareConfigurationForCopyTest() {
        def configuration = conf()
        configuration.visible = false
        configuration.transitive = false
        configuration.description = "descript"
        configuration.exclude([group: "value"])
        configuration.exclude([group: "value2"]);
        configuration.artifacts.add(artifact("name1", "ext1", "type1", "classifier1"))
        configuration.artifacts.add(artifact("name2", "ext2", "type2", "classifier2"))
        configuration.dependencies.add(dependency("group1", "name1", "version1"))
        configuration.dependencies.add(dependency("group2", "name2", "version2"))
        configuration.getAttributes().attribute(Attribute.of('key', String.class), 'value')
        configuration.resolutionStrategy

        def otherConf = conf("other")
        otherConf.dependencies.add(dependency("otherGroup", "name3", "version3"))
        configuration.extendsFrom(otherConf)
        return configuration
    }

    private void checkCopiedConfiguration(Configuration original, Configuration copy, def resolutionStrategyInCopy) {
        assert copy.name == original.name + "Copy"
        assert copy.visible == original.visible
        assert copy.transitive == original.transitive
        assert copy.description == original.description
        assert copy.allArtifacts as Set == original.allArtifacts as Set
        assert copy.excludeRules == original.excludeRules
        assert copy.resolutionStrategy == resolutionStrategyInCopy
        assert copy.attributes.empty && original.attributes.empty || !copy.attributes.is(original.attributes)
        original.attributes.keySet().each {
            assert copy.attributes.getAttribute(it) == original.attributes.getAttribute(it)
        }
        assert copy.canBeResolved == original.canBeResolved
        assert copy.canBeConsumed == original.canBeConsumed
        true
    }

    def "incoming dependencies set has same name and path as owner configuration"() {
        def config = conf("conf", ":project")

        expect:
        config.incoming.name == "conf"
        config.incoming.path == ":project:conf"
    }

    def "incoming dependencies set contains immediate dependencies"() {
        def config = conf("conf")
        Dependency dep1 = Mock()

        given:
        config.dependencies.add(dep1)

        expect:
        config.incoming.dependencies as List == [dep1]
    }

    def "incoming dependencies set contains inherited dependencies"() {
        def parent = conf("conf")
        def config = conf("conf")
        Dependency dep1 = Mock()

        given:
        config.extendsFrom parent
        parent.dependencies.add(dep1)

        expect:
        config.incoming.dependencies as List == [dep1]
    }

    def "incoming dependencies set files are resolved lazily"() {
        setup:
        def config = conf("conf")

        when:
        def files = config.incoming.files

        then:
        0 * _._

        when:
        files.files

        then:
        interaction { resolveConfig(config) }
        1 * resolver.getRepositories() >> []
        0 * resolver._
    }

    def "notifies beforeResolve action on incoming dependencies set when dependencies are resolved"() {
        Action<ResolvableDependencies> action = Mock()
        def config = conf("conf")

        given:
        config.incoming.beforeResolve(action)

        when:
        config.resolvedConfiguration

        then:
        interaction { resolveConfig(config) }
        1 * action.execute(config.incoming)
    }

    def "calls beforeResolve closure on incoming dependencies set when dependencies are resolved"() {
        def config = conf("conf")
        resolveConfig(config)
        def called = false

        expect:
        config.incoming.afterResolve {
            assert it == config.incoming
            called = true
        }

        when:
        config.resolvedConfiguration

        then:
        called
    }

    def "notifies afterResolve action on incoming dependencies set when dependencies are resolved"() {
        Action<ResolvableDependencies> action = Mock()
        def config = conf("conf")

        given:
        config.incoming.afterResolve(action)

        when:
        config.resolvedConfiguration

        then:
        interaction { resolveConfig(config) }
        1 * action.execute(config.incoming)

    }

    def "calls afterResolve closure on incoming dependencies set when dependencies are resolved"() {
        def config = conf("conf")
        resolveConfig(config)
        def called = false

        expect:
        config.incoming.afterResolve {
            assert it == config.incoming
            called = true
        }

        when:
        config.resolvedConfiguration

        then:
        called
    }

    def "a recursive copy of a configuration includes inherited exclude rules"() {
        given:
        def (p1, p2, child) = [conf("p1"), conf("p2"), conf("child")]
        child.extendsFrom p1, p2

        and:
        def (p1Exclude, p2Exclude) = [[group: 'p1', module: 'p1'], [group: 'p2', module: 'p2']]
        p1.exclude p1Exclude
        p2.exclude p2Exclude

        when:
        def copied = child.copyRecursive()

        then:
        copied.excludeRules.size() == 2
        copied.excludeRules.collect { [group: it.group, module: it.module] }.sort { it.group } == [p1Exclude, p2Exclude]
    }

    def "copied configuration has own instance of resolution strategy"() {
        def strategy = Mock(ResolutionStrategyInternal)
        def conf = conf()
        conf.resolutionStrategy

        when:
        def copy = conf.copy()

        then:
        1 * resolutionStrategy.copy() >> strategy
        conf.resolutionStrategy != copy.resolutionStrategy
        copy.resolutionStrategy == strategy
    }

    def "provides resolution result"() {
        def config = conf("conf")
        def result = stubResolutionResults()

        resolves(config, result, Mock(ResolvedConfiguration))

        when:
        def out = config.incoming.resolutionResult

        then:
        out.root == result.root
    }

    def resolves(ConfigurationInternal config, ResolutionResult resolutionResult, ResolvedConfiguration resolvedConfiguration) {
        def localComponentsResult = Mock(ResolvedLocalComponentsResult)
        localComponentsResult.resolvedProjectConfigurations >> []
        def visitedArtifactSet = Mock(VisitedArtifactSet)

        _ * visitedArtifactSet.select(_, _, _, _) >> Stub(SelectedArtifactSet) {
            collectFiles(_) >> { return it[0] }
        }

        resolver.resolveGraph(config, _) >> { ConfigurationInternal conf, DefaultResolverResults res ->
            res.graphResolved(resolutionResult, localComponentsResult, visitedArtifactSet)
        }
        resolver.resolveArtifacts(config, _) >> { ConfigurationInternal conf, DefaultResolverResults res ->
            res.artifactsResolved(resolvedConfiguration, visitedArtifactSet)
        }
    }

    def "resolving configuration marks parent configuration as observed"() {
        def parent = conf("parent", ":parent")
        def config = conf("conf")
        config.extendsFrom parent
        def result = Mock(ResolutionResult)
        resolves(config, result, Mock(ResolvedConfiguration))

        when:
        config.resolve()

        then:
        parent.observedState == ConfigurationInternal.InternalState.ARTIFACTS_RESOLVED
    }

    def "resolving configuration puts it into the right state and broadcasts events"() {
        def listenerBroadcaster = Mock(ListenerBroadcast)

        when:
        def config = conf("conf")

        then:
        1 * listenerManager.createAnonymousBroadcaster(_) >> listenerBroadcaster

        def listener = Mock(DependencyResolutionListener)

        when:
        def result = Mock(ResolutionResult)
        resolves(config, result, Mock(ResolvedConfiguration))
        config.incoming.getResolutionResult().root

        then:
        _ * listenerBroadcaster.getSource() >> listener
        1 * listener.beforeResolve(config.incoming)
        1 * listener.afterResolve(config.incoming)
        config.resolvedState == ConfigurationInternal.InternalState.ARTIFACTS_RESOLVED
        config.state == RESOLVED
    }

    def "can determine task dependencies when graph resolution is required"() {
        def config = conf("conf")

        given:
        _ * resolutionStrategy.resolveGraphToDetermineTaskDependencies() >> true

        when:
        config.getBuildDependencies().getDependencies(null)

        then:
        config.resolvedState == ConfigurationInternal.InternalState.GRAPH_RESOLVED
        config.state == RESOLVED

        and:
        1 * resolver.resolveGraph(config, _) >> { ConfigurationInternal c, ResolverResults r ->
            r.graphResolved(Stub(ResolutionResult), Stub(ResolvedLocalComponentsResult), visitedArtifacts())
        }
        1 * resolver.getRepositories() >> []
        0 * resolver._
    }

    def "can determine task dependencies when graph resolution is not"() {
        def config = conf("conf")

        given:
        _ * resolutionStrategy.resolveGraphToDetermineTaskDependencies() >> false

        when:
        config.getBuildDependencies().getDependencies(null)

        then:
        config.resolvedState == ConfigurationInternal.InternalState.UNRESOLVED
        config.state == UNRESOLVED

        and:
        1 * resolver.resolveBuildDependencies(config, _) >> { ConfigurationInternal c, ResolverResults r ->
            r.graphResolved(visitedArtifacts())
        }
        0 * resolver._
    }

    def "resolving graph for task dependencies, and then resolving it for results does not re-resolve graph"() {
        def config = conf("conf")

        given:
        _ * resolutionStrategy.resolveGraphToDetermineTaskDependencies() >> true

        when:
        config.getBuildDependencies().getDependencies(null)

        then:
        config.resolvedState == ConfigurationInternal.InternalState.GRAPH_RESOLVED
        config.state == RESOLVED

        and:
        1 * resolver.resolveGraph(config, _) >> { ConfigurationInternal c, ResolverResults r ->
            r.graphResolved(Stub(ResolutionResult), Stub(ResolvedLocalComponentsResult), visitedArtifacts())
        }
        1 * resolver.getRepositories() >> []
        0 * resolver._

        when:
        config.incoming.getResolutionResult().root

        then:
        config.resolvedState == ConfigurationInternal.InternalState.ARTIFACTS_RESOLVED
        config.state == RESOLVED

        and:
        1 * resolver.resolveArtifacts(config, _) >> { ConfigurationInternal c, ResolverResults r ->
            r.artifactsResolved(Stub(ResolvedConfiguration), visitedArtifacts())
        }
        0 * resolver._
    }

    def "resolves graph when result requested after resolving task dependencies"() {
        def config = conf("conf")

        given:
        _ * resolutionStrategy.resolveGraphToDetermineTaskDependencies() >> false

        when:
        config.getBuildDependencies().getDependencies(null)

        then:
        config.resolvedState == ConfigurationInternal.InternalState.UNRESOLVED
        config.state == UNRESOLVED

        and:
        1 * resolver.resolveBuildDependencies(config, _) >> { ConfigurationInternal c, ResolverResults r ->
            r.graphResolved(visitedArtifacts())
        }
        0 * resolver._

        when:
        config.incoming.getResolutionResult().root

        then:
        config.resolvedState == ConfigurationInternal.InternalState.ARTIFACTS_RESOLVED
        config.state == RESOLVED

        and:
        1 * resolver.resolveGraph(config, _) >> { ConfigurationInternal c, ResolverResults r ->
            r.graphResolved(Stub(ResolutionResult), Stub(ResolvedLocalComponentsResult), visitedArtifacts())
        }
        1 * resolver.resolveArtifacts(config, _) >> { ConfigurationInternal c, ResolverResults r ->
            r.artifactsResolved(Stub(ResolvedConfiguration), visitedArtifacts())
        }
        1 * resolver.getRepositories() >> []
        0 * resolver._
    }

    def "resolving configuration for results, and then resolving task dependencies required does not re-resolve graph"() {
        def config = conf("conf")

        given:
        _ * resolutionStrategy.resolveGraphToDetermineTaskDependencies() >> graphResolveRequired

        when:
        config.incoming.getResolutionResult().root

        then:
        config.resolvedState == ConfigurationInternal.InternalState.ARTIFACTS_RESOLVED
        config.state == RESOLVED

        and:
        1 * resolver.resolveGraph(config, _) >> { ConfigurationInternal c, ResolverResults r ->
            r.graphResolved(Stub(ResolutionResult), Stub(ResolvedLocalComponentsResult), visitedArtifacts())
        }
        1 * resolver.resolveArtifacts(config, _) >> { ConfigurationInternal c, ResolverResults r ->
            r.artifactsResolved(Stub(ResolvedConfiguration), visitedArtifacts())
        }
        1 * resolver.getRepositories() >> []
        0 * resolver._

        when:
        config.getBuildDependencies()

        then:
        config.resolvedState == ConfigurationInternal.InternalState.ARTIFACTS_RESOLVED
        config.state == RESOLVED

        and:
        0 * resolver._

        where:
        graphResolveRequired << [true, false]
    }

    def "resolving configuration twice returns the same result objects"() {
        def config = conf("conf")
        when:
        expectResolved([new File("result")] as Set)

        def previousFiles = config.files
        def previousResolutionResult = config.incoming.resolutionResult
        def previousResolvedConfiguration = config.resolvedConfiguration

        then:
        config.resolvedState == ConfigurationInternal.InternalState.ARTIFACTS_RESOLVED
        config.state == RESOLVED

        when:
        def nextFiles = config.files
        def nextResolutionResult = config.incoming.resolutionResult
        def nextResolvedConfiguration = config.resolvedConfiguration

        then:
        0 * resolver._
        nextResolutionResult.root // forces lazy resolution
        config.resolvedState == ConfigurationInternal.InternalState.ARTIFACTS_RESOLVED
        config.state == RESOLVED

        // We get back the same resolution results
        previousResolutionResult == nextResolutionResult

        // We get back the same resolved configuration
        previousResolvedConfiguration == nextResolvedConfiguration

        // And the same files
        previousFiles == nextFiles
    }

    def "copied configuration is not resolved"() {
        def config = conf("conf")
        def result = Mock(ResolutionResult)

        given:
        resolves(config, result, Mock(ResolvedConfiguration))

        config.resolutionStrategy
        config.incoming.resolutionResult

        when:
        def copy = config.copy()

        then:
        1 * resolutionStrategy.copy() >> Mock(ResolutionStrategyInternal)
        copy.resolvedState == ConfigurationInternal.InternalState.UNRESOLVED
        copy.state == UNRESOLVED
    }

    def "provides task dependency from project dependency using 'needed'"() {
        def conf = conf("conf")
        when:
        def dep = conf.getTaskDependencyFromProjectDependency(true, "foo") as TasksFromProjectDependencies
        then:
        dep.taskName == "foo"
    }

    def "provides task dependency from project dependency using 'dependents'"() {
        def conf = conf("conf")
        when:
        def dep = conf.getTaskDependencyFromProjectDependency(false, "bar") as TasksFromDependentProjects
        then:
        dep.taskName == "bar"
        dep.configurationName == "conf"
    }

    def "mutations are prohibited after resolution"() {
        def conf = conf("conf")
        def result = Mock(ResolutionResult)

        given:
        resolves(conf, result, Mock(ResolvedConfiguration))
        conf.incoming.getResolutionResult().root

        when:
        conf.dependencies.add(Mock(Dependency))
        then:
        def exDependency = thrown(InvalidUserDataException);
        exDependency.message == "Cannot change dependencies of configuration ':conf' after it has been resolved."

        when:
        conf.artifacts.add(Mock(PublishArtifact))
        then:
        def exArtifact = thrown(InvalidUserDataException);
        exArtifact.message == "Cannot change artifacts of configuration ':conf' after it has been resolved."
    }

    def "defaultDependencies action does not trigger when config has dependencies"() {
        def conf = conf("conf")
        def defaultDependencyAction = Mock(Action)
        conf.defaultDependencies defaultDependencyAction
        conf.dependencies.add(Mock(Dependency))

        when:
        conf.runDependencyActions()

        then:
        0 * _
    }

    def "second defaultDependencies action does not trigger if first one already added dependencies"() {
        def conf = conf("conf")
        def defaultDependencyAction1 = Mock(Action)
        def defaultDependencyAction2 = Mock(Action)
        conf.defaultDependencies defaultDependencyAction1
        conf.defaultDependencies defaultDependencyAction2

        when:
        conf.runDependencyActions()

        then:
        1 * defaultDependencyAction1.execute(conf.dependencies) >> {
            conf.dependencies.add(Mock(Dependency))
        }
        0 * _
    }

    def "defaultDependencies action is called even if parent config has dependencies"() {
        def parent = conf("parent", ":parent")
        parent.dependencies.add(Mock(Dependency))

        def conf = conf("conf")
        def defaultDependencyAction = Mock(Action)
        conf.extendsFrom parent
        conf.defaultDependencies defaultDependencyAction

        when:
        conf.runDependencyActions()

        then:
        1 * defaultDependencyAction.execute(conf.dependencies)
        0 * _
    }

    def "dependency actions are called on self first, then on parent"() {
        def parentWhenEmptyAction = Mock(Action)
        def parentMutation = Mock(Action)
        def parent = conf("parent", ":parent")
        parent.defaultDependencies parentWhenEmptyAction
        parent.withDependencies parentMutation

        def conf = conf("conf")
        def defaultDependencyAction = Mock(Action)
        def mutation = Mock(Action)
        conf.extendsFrom parent
        conf.defaultDependencies defaultDependencyAction
        conf.withDependencies mutation

        when:
        conf.runDependencyActions()

        then:
        1 * defaultDependencyAction.execute(conf.dependencies)
        1 * mutation.execute(conf.dependencies)

        then:
        1 * parentWhenEmptyAction.execute(parent.dependencies)
        1 * parentMutation.execute(conf.dependencies)
        0 * _
    }

    def propertyChangeWithNonUnresolvedStateShouldThrowEx() {
        def configuration = conf()
        prepareForFilesBySpec([] as Set)

        given:
        configuration.resolve();

        when:
        configuration.setTransitive(true)
        then:
        thrown(InvalidUserDataException)

        when:
        configuration.setVisible(false)
        then:
        thrown(InvalidUserDataException)

        when:
        configuration.exclude([:])
        then:
        thrown(InvalidUserDataException)

        when:
        configuration.setExcludeRules([] as Set)
        then:
        thrown(InvalidUserDataException)

        when:
        configuration.extendsFrom(conf("other"))
        then:
        thrown(InvalidUserDataException)

        when:
        configuration.dependencies.add(Mock(Dependency))
        then:
        thrown(InvalidUserDataException)

        when:
        configuration.dependencies.remove(Mock(Dependency))
        then:
        thrown(InvalidUserDataException)

        when:
        configuration.artifacts.add(artifact())
        then:
        thrown(InvalidUserDataException)

        when:
        configuration.artifacts.remove(artifact())
        then:
        thrown(InvalidUserDataException)
    }

    def "can define typed attributes"() {
        def conf = conf()
        def flavor = Attribute.of('flavor', Flavor) // give it a name and a type
        def buildType = Attribute.of(BuildType) // infer the name from the type

        when:
        conf.getAttributes().attribute(flavor, new FlavorImpl(name: 'free'))
        conf.getAttributes().attribute(buildType, new BuildTypeImpl(name: 'release'))

        then:
        !conf.attributes.isEmpty()
        conf.attributes.getAttribute(flavor).name == 'free'
        conf.attributes.getAttribute(buildType).name == 'release'
    }

    def "cannot define two attributes with the same name but different types"() {
        def conf = conf()
        def flavor = Attribute.of('flavor', Flavor)

        when:
        conf.getAttributes().attribute(flavor, new FlavorImpl(name: 'free'))
        conf.getAttributes().attribute(Attribute.of('flavor', String.class), 'paid')

        then:
        def e = thrown(IllegalArgumentException)
        e.message == 'Cannot have two attributes with the same name but different types. This container already has an attribute named \'flavor\' of type \'org.gradle.api.internal.artifacts.configurations.DefaultConfigurationSpec$Flavor\' and you are trying to store another one of type \'java.lang.String\''
    }

    def "can overwrite a configuration attribute"() {
        def conf = conf()
        def flavor = Attribute.of(Flavor)
        conf.getAttributes().attribute(flavor, new FlavorImpl(name: 'free'))

        when:
        conf.getAttributes().attribute(flavor, new FlavorImpl(name: 'paid'))

        then:
        conf.attributes.getAttribute(flavor).name == 'paid'
    }

    def "can have two attributes with the same type but different names"() {
        def conf = conf()
        def targetPlatform = Attribute.of('targetPlatform', Platform)
        def runtimePlatform = Attribute.of('runtimePlatform', Platform)

        when:
        conf.getAttributes().attribute(targetPlatform, Platform.JAVA6)
        conf.getAttributes().attribute(runtimePlatform, Platform.JAVA7)

        then:
        conf.attributes.getAttribute(targetPlatform) == Platform.JAVA6
        conf.attributes.getAttribute(runtimePlatform) == Platform.JAVA7
    }

    def "wraps attribute container to throw a custom exception"() {
        given:
        def conf = conf()
        def a1 = Attribute.of('a1', String)

        when:
        conf.preventFromFurtherMutation()
        conf.getAttributes().attribute(a1, "a1")

        then:
        IllegalArgumentException t = thrown()
        t.message == "Cannot change attributes of configuration ':conf' after it has been resolved"
    }

    def "wrapper attribute container behaves similar to the delegatee"() {
        given:
        def conf = conf()
        def a1 = Attribute.of('a1', String)
        def a2 = Attribute.of('a2', String)
        def containerMutable = conf.getAttributes()
        containerMutable.attribute(a1, 'a1')
        def containerImmutable = conf.getAttributes().asImmutable()

        when:
        conf.preventFromFurtherMutation()
        def containerWrapped = conf.getAttributes()

        then:
        containerWrapped != containerImmutable
        containerWrapped.asImmutable() == containerImmutable
        containerWrapped.getAttribute(a1) == containerImmutable.getAttribute(a1)
        containerWrapped.keySet() == containerImmutable.keySet()
        containerWrapped.contains(a1) == containerImmutable.contains(a1)
        containerWrapped.contains(a2) == containerImmutable.contains(a2)
        containerWrapped.empty == containerImmutable.empty
    }

    def "the component filter of an artifact view can only be set once"() {
        given:
        def conf = conf()

        when:
        conf.incoming.artifactView {
            it.componentFilter { true }
            it.componentFilter { true }
        }

        then:
        IllegalStateException t = thrown()
        t.message == "The component filter can only be set once before the view was computed"
    }

    def "attributes of an artifact view can be modified several times"() {
        def conf = conf()
        def a1 = Attribute.of('a1', Integer)
        def a2 = Attribute.of('a2', String)

        when:
        def artifactView = conf.incoming.artifactView {
            it.attributes.attribute(a1, 1)
            it.attributes { it.attribute(a2, "A") }
            it.attributes.attribute(a1, 10)
        }

        then:
        artifactView.attributes.keySet() == [a1, a2] as Set
        artifactView.attributes.getAttribute(a1) == 10
        artifactView.attributes.getAttribute(a2) == "A"
    }

    def "attributes of view are immutable"() {
        given:
        def conf = conf()
        def a1 = Attribute.of('a1', String)
        def artifactView = conf.incoming.artifactView {}

        when:
        artifactView.attributes.attribute(a1, "A")

        then:
        UnsupportedOperationException t = thrown()
        t.message == "Mutation of attributes is not allowed"
    }

    def dumpString() {
        when:
        def configurationDependency = dependency("dumpgroup1", "dumpname1", "dumpversion1");
        def otherConfSimilarDependency = dependency("dumpgroup1", "dumpname1", "dumpversion1");
        def otherConfDependency = dependency("dumpgroup2", "dumpname2", "dumpversion2");
        def otherConf = conf("dumpConf");
        otherConf.getDependencies().add(otherConfDependency);
        otherConf.getDependencies().add(otherConfSimilarDependency);

        def configuration = conf().extendsFrom(otherConf)
        configuration.getDependencies().add(configurationDependency);

        then:
        configuration.dump() == """
Configuration:  class='class org.gradle.api.internal.artifacts.configurations.DefaultConfiguration'  name='conf'  hashcode='${configuration.hashCode()}'
Local Dependencies:
   DefaultExternalModuleDependency{group='dumpgroup1', name='dumpname1', version='dumpversion1', configuration='default'}
Local Artifacts:
   none
All Dependencies:
   DefaultExternalModuleDependency{group='dumpgroup1', name='dumpname1', version='dumpversion1', configuration='default'}
   DefaultExternalModuleDependency{group='dumpgroup2', name='dumpname2', version='dumpversion2', configuration='default'}
All Artifacts:
   none"""
    }

<<<<<<< HEAD
    def "copied configuration has independent listeners"() {
        def original = conf()
        def seenOriginal = [] as Set<ResolvableDependencies>
        original.incoming.beforeResolve { seenOriginal.add(it) }

        def copied = original.copy()
        def seenCopied = [] as Set<ResolvableDependencies>
        copied.incoming.beforeResolve { seenCopied.add(it) }

        expectResolved([] as Set)

        when:
        original.getResolvedConfiguration()

        then:
        seenOriginal == [original.incoming] as Set
        seenCopied.empty

        when:
        copied.getResolvedConfiguration()

        then:
        seenOriginal == [original.incoming, copied.incoming] as Set
        seenCopied == [copied.incoming] as Set
=======
    def "collects exclude rules from hierarchy"() {
        given:
        def firstRule = new DefaultExcludeRule("foo", "bar")
        def secondRule = new DefaultExcludeRule("bar", "baz")
        def thirdRule = new DefaultExcludeRule("baz", "qux")
        def rootConfig = configurationWithExcludeRules(thirdRule)
        def parentConfig = configurationWithExcludeRules(secondRule).extendsFrom(rootConfig)
        def config = configurationWithExcludeRules(firstRule).extendsFrom(parentConfig)

        expect:
        config.getAllExcludeRules() == [firstRule, secondRule, thirdRule] as Set
        parentConfig.getAllExcludeRules() == [secondRule, thirdRule] as Set
        rootConfig.getAllExcludeRules() == [thirdRule] as Set
    }

    private DefaultConfiguration configurationWithExcludeRules(ExcludeRule... rules) {
        def config = conf()
        config.setExcludeRules(rules as LinkedHashSet)
        config
>>>>>>> 0d08f04b
    }

    // You need to wrap this in an interaction {} block when calling it
    private ResolvedConfiguration resolveConfig(ConfigurationInternal config) {
        def resolvedConfiguration = Mock(ResolvedConfiguration)
        def resolutionResult = Mock(ResolutionResult)

        resolves(config, resolutionResult, resolvedConfiguration)
        resolvedConfiguration
    }

    private visitedArtifacts() {
        def visitedArtifactSet = Stub(VisitedArtifactSet)
        def selectedArtifactSet = Stub(SelectedArtifactSet)
        _ * visitedArtifactSet.select(_, _, _, _) >> selectedArtifactSet
        _ * selectedArtifactSet.visitDependencies(_) >> { Collection<Object> deps -> deps }
        visitedArtifactSet
    }

    private dependency(String group, String name, String version) {
        new DefaultExternalModuleDependency(group, name, version);
    }

    private DefaultConfiguration conf(String confName = "conf", String projectPath = ":", String buildPath = ":") {
        def domainObjectContext = new DomainObjectContext() {
            @Override
            Path identityPath(String name) {
                getBuildPath().append(getProjectPath()).child(name)
            }

            @Override
            Path projectPath(String name) {
                getProjectPath().child(name)
            }

            @Override
            Path getProjectPath() {
                Path.ROOT.append(Path.path(projectPath))
            }

            @Override
            Path getBuildPath() {
                Path.ROOT.append(Path.path(buildPath))
            }

            @Override
            boolean isScript() {
                return false
            }
        }

        def publishArtifactNotationParser = NotationParserBuilder.toType(ConfigurablePublishArtifact).toComposite()
        new DefaultConfiguration(domainObjectContext, confName, configurationsProvider, resolver, listenerManager, metaDataProvider,
            Factories.constant(resolutionStrategy), projectAccessListener, projectFinder, TestFiles.fileCollectionFactory(),
            new TestBuildOperationExecutor(), instantiator, publishArtifactNotationParser, Stub(NotationParser), immutableAttributesFactory, rootComponentMetadataBuilder, projectStateRegistry, Stub(DocumentationRegistry))
    }

    private DefaultPublishArtifact artifact(String name) {
        artifact(name, "ext", "type", "classy")
    }

    private DefaultPublishArtifact artifact(String name, String extension, String type, String classifier) {
        return new DefaultPublishArtifact(name, extension, type, classifier, new Date(), new File(name));
    }

    private DefaultPublishArtifact artifact(Map props = [:]) {
        new DefaultPublishArtifact(
            props.name ?: "artifact",
            props.extension ?: "artifact",
            props.type,
            props.classifier,
            props.date,
            props.file,
            props.tasks ?: []
        )
    }

    interface Flavor extends Named {}

    static class FlavorImpl implements Flavor, Serializable {
        String name
    }

    interface BuildType extends Named {}

    static class BuildTypeImpl implements BuildType, Serializable {
        String name
    }

    enum Platform {
        JAVA6,
        JAVA7
    }
}<|MERGE_RESOLUTION|>--- conflicted
+++ resolved
@@ -1626,7 +1626,6 @@
    none"""
     }
 
-<<<<<<< HEAD
     def "copied configuration has independent listeners"() {
         def original = conf()
         def seenOriginal = [] as Set<ResolvableDependencies>
@@ -1651,7 +1650,8 @@
         then:
         seenOriginal == [original.incoming, copied.incoming] as Set
         seenCopied == [copied.incoming] as Set
-=======
+    }
+
     def "collects exclude rules from hierarchy"() {
         given:
         def firstRule = new DefaultExcludeRule("foo", "bar")
@@ -1671,7 +1671,6 @@
         def config = conf()
         config.setExcludeRules(rules as LinkedHashSet)
         config
->>>>>>> 0d08f04b
     }
 
     // You need to wrap this in an interaction {} block when calling it
