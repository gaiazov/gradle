--- conflicted
+++ resolved
@@ -38,11 +38,7 @@
         given:
         runner.testProject = "gradleBuildCurrent"
         runner.tasksToRun = tasks.split(' ')
-<<<<<<< HEAD
-        runner.targetVersions = ["5.0-20181003195513+0000"]
-=======
         runner.targetVersions = ["5.0-20181004235847+0000"]
->>>>>>> efe95239
         runner.args = ["-Djava9Home=${System.getProperty('java9Home')}"]
 
         when:
